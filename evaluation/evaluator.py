--- conflicted
+++ resolved
@@ -586,27 +586,16 @@
         return scores
 
 
-<<<<<<< HEAD
 class FastGraphPSEvaluator(GraphPSEvaluator):
     def __init__(self, graph_head, device, dataset_file="cuhk-sysu", topk=200) -> None:
         super().__init__(graph_head, device, dataset_file=dataset_file)
         self.topk = topk
 
     def cosine_similarity(self, gallery_feat, query_feat):
-=======
-class PseudoGraphEvaluator(GraphPSEvaluator):
-    """ Pseudo Graph similarity based on the averaged similarity of all surrounding persons.
-    """
-    def get_similarity(
-            self, gallery_feat, query_feat, use_context, graph_thred, **eval_kwargs):
-
->>>>>>> 393614ba
         if len(query_feat.shape) == 1:
             query_feat = query_feat.reshape(1, -1)
         if len(gallery_feat.shape) == 1:
             gallery_feat = gallery_feat.reshape(1, -1)
-
-<<<<<<< HEAD
         # No CMM here
         query_target_feat = query_feat[-1].reshape(1, -1)
         return get_cosine_sim(gallery_feat, query_target_feat)
@@ -847,7 +836,17 @@
         top10 = accs[2]
 
         return mAP, top1, top5, top10, ret
-=======
+
+
+class PseudoGraphEvaluator(GraphPSEvaluator):
+    """ Pseudo Graph similarity based on the averaged similarity of all surrounding persons.
+    """
+    def get_similarity(
+            self, gallery_feat, query_feat, use_context, graph_thred, **eval_kwargs):
+        if len(query_feat.shape) == 1:
+            query_feat = query_feat.reshape(1, -1)
+        if len(gallery_feat.shape) == 1:
+            gallery_feat = gallery_feat.reshape(1, -1)
         rep_gfeats = np.mean(gallery_feat, axis=0)
         rep_qfeats = np.mean(query_feat, axis=0)
         cross_sim = np.matmul(rep_qfeats, rep_gfeats.T)
@@ -865,7 +864,6 @@
         final_scores = final_scores_softmax * final_scores / final_scores_softmax.max()
         final_scores = np.array(final_scores.cpu())
         return final_scores
->>>>>>> 393614ba
 
 
 def build_evaluator(dataset, eval_method, model=None, device=None):
