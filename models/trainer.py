import torch
import time
import datetime
import os
import json
from typing import Iterable
from pathlib import Path

import numpy as np
import random
from torch import optim
from torch.utils.data.dataloader import DataLoader
from torch.utils.data.sampler import RandomSampler, BatchSampler

# from models.baseline import build_faster_rcnn_based_models
# from models.baseline_fpn import build_faster_rcnn_based_models
# from models.baseline_one_stage import build_retinanet_based_model
<<<<<<< HEAD
from models.baseline_retinanet import build_retina_net
=======
from models.baseline_retinanet import build_retinanet_based_models
>>>>>>> 00644387
from datasets import build_trainset
import utils.misc as utils
from utils.logger import MetricLogger
from utils.misc import ship_to_cuda, yaml_dump


def collate(batch):
    return list(zip(*batch))


def save_config(args, filename):
    from yacs.config import CfgNode
    from easydict import EasyDict
    if isinstance(args, CfgNode):
        with open(filename, "w") as f:
            f.write(args.dump())
    elif isinstance(args, EasyDict):
        # TODO: add support for easydict
        raise Exception("not used for EasyDict")
    else:
        # dict
        yaml_dump(args, filename)


def train_one_epoch(
        model, data_loader: Iterable, optimizer: torch.optim.Optimizer,
        device: torch.device, loss_weights: dict, epoch: int, max_norm: float = 0):
    model.train()
    metric_logger = MetricLogger(delimiter="  ")
    header = 'Epoch: [{}]'.format(epoch)
    print_freq = 5
    loader = iter(data_loader)

    for _ in metric_logger.log_every(range(len(data_loader)), print_freq, header):
        images, targets = next(loader)
        images, targets = ship_to_cuda(images, targets, device)
        outputs, loss_dict = model(images, targets)
        losses = sum([loss_dict[k] * loss_weights[k] for k in loss_dict.keys() if k in loss_weights])

        optimizer.zero_grad()
        losses.backward()
        if max_norm > 0:
            grad_total_norm = torch.nn.utils.clip_grad_norm_(model.parameters(), max_norm)
        else:
            grad_total_norm = utils.get_total_grad_norm(model.parameters(), max_norm)
        optimizer.step()

        metric_logger.update(**loss_dict)
        metric_logger.update(loss=losses.item())
        metric_logger.update(grad_norm=grad_total_norm)
        torch.cuda.empty_cache()
    print("Averaged stats:", metric_logger)
    return {k: meter.global_avg for k, meter in metric_logger.meters.items()}


def main(args):
    device = torch.device(args.device)
    torch.random.manual_seed(args.seed)
    np.random.seed(args.seed)
    random.seed(args.seed)

    # build for dataset
    dataset = build_trainset(args.train.dataset, args.train.data_root)
    sampler = RandomSampler(dataset)
    batch_sampler = BatchSampler(sampler, batch_size=args.train.batch_size, drop_last=True)
    dataloader = DataLoader(
        dataset,
        num_workers=args.train.num_workers,
        batch_sampler=batch_sampler,
        pin_memory=True,
        collate_fn=collate,  # not enable collate here.
    )

    # build model
<<<<<<< HEAD
    model = build_retina_net(args)
=======
    model = build_retinanet_based_models(args)
>>>>>>> 00644387
    model.to(device)

    # build optimizer
    optimizer = optim.AdamW(model.parameters(), lr=args.train.lr, weight_decay=args.train.weight_decay)
    lr_scheduler = torch.optim.lr_scheduler.MultiStepLR(optimizer, args.train.lr_drop_epochs)

    # load previous trained model
    checkpoint_path = args.train.resume
    trained_epoch = 0
    if os.path.exists(checkpoint_path):
        params = torch.load(checkpoint_path, map_location="cpu")
        model_params = params["model"]
        missed, unexpected = model.load_state_dict(model_params, strict=False)
        if len(unexpected) > 0:
            print(f"Unexpected keys: {unexpected}")
        if len(missed) > 0:
            print(f"Missed keys: {missed}")

        # overwrite optimizer
        if "optimizer" in params and "lr_scheduler" in params and "epoch" in params:
            optimizer.load_state_dict(params["optimizer"])
            lr_scheduler.load_state_dict(params["lr_scheduler"])
            trained_epoch = params["epoch"]
    else:
        print(f"checkpoint: {checkpoint_path} does not exists.")
    start_epoch = trained_epoch + 1

    loss_weights = dict(**args.train.loss_weights)
    output_dir = Path(args.train.output_dir)
    save_config(args, output_dir / "config.yml")
    print("Start training")
    start_time = time.time()
    for epoch in range(start_epoch, args.train.epochs + 1):
        train_stats = train_one_epoch(
            model, dataloader, optimizer, device,
            loss_weights, epoch, args.train.clip_max_norm)
        lr_scheduler.step()
        if args.train.output_dir:
            checkpoint_paths = [output_dir / 'checkpoint.pth']
            # extra checkpoint before LR drop and every 5 epochs
            if epoch % 5 == 0:
                checkpoint_paths.append(output_dir / f'checkpoint{epoch:04}.pth')
            for checkpoint_path in checkpoint_paths:
                utils.save_on_master({
                    'model': model.state_dict(),
                    'optimizer': optimizer.state_dict(),
                    'lr_scheduler': lr_scheduler.state_dict(),
                    'epoch': epoch,
                }, checkpoint_path)

        log_stats = {**{f'train_{k}': v for k, v in train_stats.items()}, 'epoch': epoch}
        if args.train.output_dir and utils.is_main_process():
            with (output_dir / "log.txt").open("a") as f:
                f.write(json.dumps(log_stats) + "\n")

    total_time = time.time() - start_time
    total_time_str = str(datetime.timedelta(seconds=int(total_time)))
    print('Training time {}'.format(total_time_str))


def get_configs():
    from configs.faster_rcnn_default_configs import get_default_cfg
    import argparse

    parser = argparse.ArgumentParser()
    parser.add_argument("--cfg", type=str, default="")
    args = parser.parse_args()

    t_args = get_default_cfg()
    if len(args.cfg) > 0:
        if not os.path.exists(args.cfg):
            print(f"{args.cfg} not existed.")
        else:
            t_args.merge_from_file(args.cfg)
    t_args.freeze()
    print(t_args)
    if not os.path.exists(t_args.train.output_dir):
        os.makedirs(t_args.train.output_dir)
    return t_args


if __name__ == '__main__':
    args = get_configs()
    main(args)<|MERGE_RESOLUTION|>--- conflicted
+++ resolved
@@ -15,11 +15,7 @@
 # from models.baseline import build_faster_rcnn_based_models
 # from models.baseline_fpn import build_faster_rcnn_based_models
 # from models.baseline_one_stage import build_retinanet_based_model
-<<<<<<< HEAD
-from models.baseline_retinanet import build_retina_net
-=======
 from models.baseline_retinanet import build_retinanet_based_models
->>>>>>> 00644387
 from datasets import build_trainset
 import utils.misc as utils
 from utils.logger import MetricLogger
@@ -94,11 +90,7 @@
     )
 
     # build model
-<<<<<<< HEAD
-    model = build_retina_net(args)
-=======
     model = build_retinanet_based_models(args)
->>>>>>> 00644387
     model.to(device)
 
     # build optimizer
