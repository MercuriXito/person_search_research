import cv2
import torch
import numpy as np
import random
import time
import os


def check_save_path(path):
    dirname = os.path.dirname(path)
    if len(dirname) > 0:
        os.makedirs(dirname, exist_ok=True)
    return path


def compute_ap(ranks, num_gt=None):
    """ compute average precision for one ranking list.
    """
    if isinstance(ranks, list):
        ranks = np.asarray(ranks)
    if num_gt is None:
        num_gt = np.sum(ranks)
    else:
        assert isinstance(num_gt, int)
        assert num_gt >= np.sum(ranks)

    length = len(ranks)
    tps = np.cumsum(ranks)
    positives = np.arange(1, length+1)
    precisions = tps / positives
    recalls = np.zeros((length + 1, ))
    recalls[1:] = tps / num_gt

    ap = np.sum((recalls[1:] - recalls[:-1]) * precisions)
    return ap


def cxcywh_to_xyxy(boxes: np.ndarray):
    if boxes.ndim == 1:
        boxes = boxes.reshape(1, -1)

    n_box_dim = boxes.shape[1]
    items = np.split(boxes, n_box_dim, axis=1)
    cx, cy, w, h = items[:4]
    x1 = cx - 0.5 * w
    x2 = cx + 0.5 * w
    y1 = cy - 0.5 * h
    y2 = cy + 0.5 * h
    return np.concatenate([x1, x2, y1, y2] + items[4:], axis=1)


def get_random_colors(ids=None):
    def _get_random_color(id=None):
        if id is None:
            id = random.randint(1, 1000)
        b = int(id * 997) % 255
        g = int(id * 4447) % 255
        r = int(id * 6563) % 255
        return (b, g, r)
    if not isinstance(ids, (tuple, list)):
        return _get_random_color(ids)
    else:
        return [_get_random_color(id) for id in ids]


def draw_boxes(image, boxes, save_path):
    boxes = cxcywh_to_xyxy(boxes)
    for box in boxes:
        x1, y1, x2, y2 = [int(x) for x in box[:4]]
        cv2.rectangle(
            image, (x1, y1), (x2, y2),
            (0, 0, 0), 3)
    save_path = check_save_path(save_path)
    cv2.imwrite(save_path, image)


def draw_boxes_text(
        image, boxes, str_texts=None, name="",
<<<<<<< HEAD
        write_output=False):
=======
        write_output=False, normalize=False):
>>>>>>> 00644387

    if isinstance(image, torch.Tensor):
        assert image.ndim == 3
        assert image.size(0) == 3 or image.size(0) == 1
        cimage = image.detach().cpu().numpy().transpose(1, 2, 0)
    else:
        cimage = image
    cimage = cimage.copy()
    if cimage.dtype != np.uint8:
        if normalize:
            image_mean = np.asarray([0.485, 0.456, 0.406]).reshape(1, 1, -1)
            image_std = np.asarray([0.229, 0.224, 0.225]).reshape(1, 1, -1)
            cimage = cimage * image_std + image_mean
        cimage = np.clip(cimage, 0, 1) * 255.0
        cimage = cimage.astype(np.uint8)
        # RGB2BGR
        cimage = cv2.cvtColor(cimage, cv2.COLOR_RGB2BGR)

    for i, box in enumerate(boxes):
        text = str_texts[i] if str_texts is not None else ""
        x1, y1, x2, y2 = [int(x) for x in box.flatten()[:4]]
        cv2.rectangle(
            cimage, (x1, y1), (x2, y2),
            get_random_colors(i), 2
        )
        cv2.putText(cimage, text, (x1, y1), 0, 1, get_random_colors(i), 2)

    if write_output:
        if len(name) == 0:
            time_string = time.strftime("%H-%M-%S", time.localtime())
            cv2.imwrite("outputs/{}.png".format(time_string), cimage)
        else:
            cv2.imwrite(name, cimage)
    return cimage


if __name__ == '__main__':
    pass<|MERGE_RESOLUTION|>--- conflicted
+++ resolved
@@ -76,11 +76,7 @@
 
 def draw_boxes_text(
         image, boxes, str_texts=None, name="",
-<<<<<<< HEAD
-        write_output=False):
-=======
         write_output=False, normalize=False):
->>>>>>> 00644387
 
     if isinstance(image, torch.Tensor):
         assert image.ndim == 3
